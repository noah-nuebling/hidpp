/*
 * Copyright 2015 Clément Vuchener
 *
 * This program is free software: you can redistribute it and/or modify
 * it under the terms of the GNU General Public License as published by
 * the Free Software Foundation, either version 3 of the License, or
 * (at your option) any later version.
 *
 * This program is distributed in the hope that it will be useful,
 * but WITHOUT ANY WARRANTY; without even the implied warranty of
 * MERCHANTABILITY or FITNESS FOR A PARTICULAR PURPOSE.  See the
 * GNU General Public License for more details.
 *
 * You should have received a copy of the GNU General Public License
 * along with this program.  If not, see <http://www.gnu.org/licenses/>.
 *
 */

#include <misc/HIDRaw.h>
#include <misc/Log.h>

#include <sstream>
#include <stdexcept>

extern "C" {
#include <unistd.h>
#include <fcntl.h>
#include <sys/ioctl.h>
#include <linux/hidraw.h>
}

HIDRaw::HIDRaw (const std::string &path)
{
	_fd = ::open (path.c_str (), O_RDWR);
	if (_fd == -1) {
		throw std::system_error (errno, std::system_category (), "open");
	}

	struct hidraw_devinfo di;
	if (-1 == ::ioctl (_fd, HIDIOCGRAWINFO, &di)) {
		int err = errno;
		::close (_fd);
		throw std::system_error (err, std::system_category (), "HIDIOCGRAWINFO");
	}
	_vendor_id = di.vendor;
	_product_id = di.product;

	char string[256];
<<<<<<< HEAD
	int ret;
	if (-1 == (ret = ::ioctl (_fd, HIDIOCGRAWNAME(sizeof(string)), string))) {
		throw std::system_error (errno, std::system_category (), "HIDIOCGRAWNAME");
=======
	if (-1 == ::ioctl (_fd, HIDIOCGRAWNAME(sizeof(string)), string)) {
		int err = errno;
		::close (_fd);
		throw std::system_error (err, std::system_category (), "HIDIOCGRAWNAME");
>>>>>>> 68013dbf
	}
	_name.assign (string, ret);

	struct hidraw_report_descriptor rdesc;
	if (-1 == ::ioctl (_fd, HIDIOCGRDESCSIZE, &rdesc.size)) {
		int err = errno;
		::close (_fd);
		throw std::system_error (err, std::system_category (), "HIDIOCGRDESCSIZE");
	}
	if (-1 == ::ioctl (_fd, HIDIOCGRDESC, &rdesc)) {
		int err = errno;
		::close (_fd);
		throw std::system_error (err, std::system_category (), "HIDIOCGRDESC");
	}
	_report_desc = ReportDescriptor (rdesc.value, rdesc.size);

	if (-1 == ::pipe (_pipe)) {
		int err = errno;
		::close (_fd);
		throw std::system_error (err, std::system_category (), "pipe");
	}
}

HIDRaw::HIDRaw (const HIDRaw &other):
	_fd (::dup (other._fd)),
	_vendor_id (other._vendor_id), _product_id (other._product_id),
	_name (other._name),
	_report_desc (other._report_desc)
{
	if (-1 == _fd) {
		throw std::system_error (errno, std::system_category (), "dup");
	}
	if (-1 == ::pipe (_pipe)) {
		int err = errno;
		::close (_fd);
		throw std::system_error (err, std::system_category (), "pipe");
	}
}

HIDRaw::HIDRaw (HIDRaw &&other):
	_fd (other._fd),
	_pipe {other._pipe[0], other._pipe[1]},
	_vendor_id (other._vendor_id), _product_id (other._product_id),
	_name (std::move (other._name)),
	_report_desc (std::move (other._report_desc))
{
	other._fd = other._pipe[0] = other._pipe[1] = -1;
}

HIDRaw::~HIDRaw ()
{
	if (_fd != -1) {
		::close (_fd);
		::close (_pipe[0]);
		::close (_pipe[1]);
	}
}

uint16_t HIDRaw::vendorID () const
{
	return _vendor_id;
}

uint16_t HIDRaw::productID () const
{
	return _product_id;
}

std::string HIDRaw::name () const
{
	return _name;
}

const HIDRaw::ReportDescriptor &HIDRaw::getReportDescriptor () const
{
	return _report_desc;
}

int HIDRaw::writeReport (const std::vector<uint8_t> &report)
{
	int ret = write (_fd, report.data (), report.size ());
	if (ret == -1) {
		throw std::system_error (errno, std::system_category (), "write");
	}
	Log::debugReport ().printBytes ("Send HID report:",
					report.begin (), report.end ());
	return ret;
}

int HIDRaw::readReport (std::vector<uint8_t> &report, int timeout)
{
	int ret;
	timeval to = { timeout/1000, (timeout%1000) * 1000 };
	fd_set fds;
	do {
		FD_ZERO (&fds);
		FD_SET (_fd, &fds);
		FD_SET (_pipe[0], &fds);
		ret = select (std::max (_fd, _pipe[0])+1,
				&fds, nullptr, nullptr,
				(timeout < 0 ? nullptr : &to));
	} while (ret == -1 && errno == EINTR);
	if (ret == -1)
		throw std::system_error (errno, std::system_category (), "select");
	if (FD_ISSET (_fd, &fds)) {
		ret = read (_fd, report.data (), report.size ());
		if (ret == -1)
			throw std::system_error (errno, std::system_category (), "read");
		report.resize (ret);
		Log::debugReport ().printBytes ("Recv HID report:",
						report.begin (), report.end ());
		return ret;
	}
	if (FD_ISSET (_pipe[0], &fds)) {
		char c;
		ret = read (_pipe[0], &c, sizeof (char));
		if (ret == -1)
			throw std::system_error (errno, std::system_category (), "read pipe");
	}
	return 0;
}

void HIDRaw::interruptRead ()
{
	char c = 0;
	if (-1 == write (_pipe[1], &c, sizeof (char)))
		throw std::system_error (errno, std::system_category (), "write pipe");
}<|MERGE_RESOLUTION|>--- conflicted
+++ resolved
@@ -46,16 +46,11 @@
 	_product_id = di.product;
 
 	char string[256];
-<<<<<<< HEAD
 	int ret;
 	if (-1 == (ret = ::ioctl (_fd, HIDIOCGRAWNAME(sizeof(string)), string))) {
-		throw std::system_error (errno, std::system_category (), "HIDIOCGRAWNAME");
-=======
-	if (-1 == ::ioctl (_fd, HIDIOCGRAWNAME(sizeof(string)), string)) {
 		int err = errno;
 		::close (_fd);
 		throw std::system_error (err, std::system_category (), "HIDIOCGRAWNAME");
->>>>>>> 68013dbf
 	}
 	_name.assign (string, ret);
 
